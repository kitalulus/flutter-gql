--- conflicted
+++ resolved
@@ -13,11 +13,7 @@
           - gql_link
           - gql_dedupe_link
           - gql_http_link
-<<<<<<< HEAD
-          - gql_ws_link
-=======
           - gql_websocket_link
->>>>>>> 4d0339ad
           - gql_link
           - gql_transform_link
           - multipack
