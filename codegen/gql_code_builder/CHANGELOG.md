--- conflicted
+++ resolved
@@ -1,12 +1,10 @@
-<<<<<<< HEAD
-## 0.4.1
+## 0.5.1
 
 - Support `interfaces`.
-=======
+
 ## 0.5.0
 
 - Support analyzer >=2.3.0 < 4.0.0
->>>>>>> 6d69905b
 
 ## 0.4.0
 
