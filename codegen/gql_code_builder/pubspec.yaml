name: gql_code_builder
<<<<<<< HEAD
version: 0.4.1
=======
version: 0.5.0
>>>>>>> 6d69905b
description: Dart code builders taking *.graphql documents and SDL to build useful classes.
repository: https://github.com/gql-dart/gql
environment: 
  sdk: '>=2.12.0 <3.0.0'
dependencies: 
  analyzer: '>=2.3.0 <4.0.0'
  built_collection: ^5.0.0
  built_value: ^8.0.6
  code_builder: ^4.0.0
  collection: ^1.15.0
  gql: ^0.13.0
  gql_exec: ^0.4.0
  path: ^1.8.0
dev_dependencies: 
  build_runner: ^2.1.0
  gql_pedantic: ^1.0.2
  test: ^1.16.8<|MERGE_RESOLUTION|>--- conflicted
+++ resolved
@@ -1,9 +1,5 @@
 name: gql_code_builder
-<<<<<<< HEAD
-version: 0.4.1
-=======
-version: 0.5.0
->>>>>>> 6d69905b
+version: 0.5.1
 description: Dart code builders taking *.graphql documents and SDL to build useful classes.
 repository: https://github.com/gql-dart/gql
 environment: 
