--- conflicted
+++ resolved
@@ -1,13 +1,11 @@
-<<<<<<< HEAD
 ## 0.3.0
 
 - add multipart file support
 - add `useGETForQueries` option
-=======
+
 ## 0.2.10
 
 - add `headers` to `HttpLinkResponseContext`
->>>>>>> eb6f2460
 
 ## 0.2.9
 
