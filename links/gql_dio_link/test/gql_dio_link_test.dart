// ignore_for_file: implicit_dynamic_method, unused_local_variable,implicit_dynamic_map_literal

import "dart:core";

import "package:collection/collection.dart";
import "package:dio/dio.dart" as dio;
import "package:gql/language.dart";
import "package:gql_dio_link/gql_dio_link.dart";
import "package:gql_exec/gql_exec.dart";
import "package:gql_link/gql_link.dart";
import "package:mockito/annotations.dart";
import "package:mockito/mockito.dart";
import "package:test/test.dart";

import "gql_dio_link_test.mocks.dart";

extension on dio.Options {
  bool extEqual(Object o) {
    if (identical(this, o)) return true;
    final mapEquals = const DeepCollectionEquality().equals;
    return o is dio.Options &&
        o.method == method &&
        o.sendTimeout == sendTimeout &&
        o.receiveTimeout == receiveTimeout &&
        mapEquals(o.extra, extra) &&
        mapEquals(o.headers, headers) &&
        o.responseType == responseType &&
        o.contentType == contentType &&
        o.validateStatus == validateStatus &&
        o.receiveDataWhenStatusError == receiveDataWhenStatusError &&
        o.followRedirects == followRedirects &&
        o.maxRedirects == maxRedirects &&
        o.requestEncoder == requestEncoder &&
        o.responseDecoder == responseDecoder &&
        o.listFormat == listFormat;
  }
}

// Adapted tests from ``gql_http_link`` tests
// https://github.com/gql-dart/gql/blob/master/gql_http_link/test/gql_http_link_test.dart
@GenerateMocks([dio.Dio, RequestSerializer])
void main() {
  group("DioLink", () {
    late MockDio client;
    late Request request;
    late String path;
    late DioLink link;

    final Stream<Response> Function([
      Request? customRequest,
    ]) execute = ([
      Request? customRequest,
    ]) =>
        link.request(customRequest ?? request);

    setUp(() {
      client = MockDio();
      request = Request(
        operation: Operation(
          document: parseString("query MyQuery {}"),
        ),
        variables: const <String, dynamic>{"i": 12},
      );
      path = "/graphql-test";
      link = DioLink(
        path,
        client: client,
        useGETForQueries: false,
      );
    });

    test("parses a successful response", () {
      when(
        client.post<dynamic>(
          any,
          data: anyNamed("data"),
          options: anyNamed("options"),
        ),
      ).thenAnswer(
        (_) => Future.value(
          dio.Response<Map<String, dynamic>>(
            data: <String, dynamic>{
              "data": <String, dynamic>{},
            },
            statusCode: 200,
            requestOptions: dio.RequestOptions(path: path),
          ),
        ),
      );

      expect(
        execute(),
        emitsInOrder(<dynamic>[
          Response(
            data: const <String, dynamic>{},
            errors: null,
            response: const <String, dynamic>{"data": <String, dynamic>{}},
            context: Context()
                .withEntry(
                  ResponseExtensions(null),
                )
                .withEntry(
                  HttpLinkResponseContext(
                      statusCode: 200, rawHeaders: const {}),
                ),
          ),
          emitsDone,
        ]),
      );
    });

    test("uses the defined endpoint", () async {
      when(
        client.post<dynamic>(
          any,
          data: anyNamed("data"),
          options: anyNamed("options"),
        ),
      ).thenAnswer(
        (_) => Future.value(
          dio.Response<Map<String, dynamic>>(
            data: <String, dynamic>{
              "data": <String, dynamic>{},
            },
            statusCode: 200,
            requestOptions: dio.RequestOptions(path: path),
          ),
        ),
      );

      await execute().first;

      verify(
        client.post<dynamic>(
          path,
          data: anyNamed("data"),
          options: anyNamed("options"),
        ),
      ).called(1);
    });

    test("uses json mime types", () async {
      when(
        client.post<dynamic>(
          any,
          data: anyNamed("data"),
          options: anyNamed("options"),
        ),
      ).thenAnswer(
        (invocation) {
          final options = invocation.namedArguments.entries
              .firstWhere((element) => element.key == Symbol("options"))
              .value as dio.Options;
          print(options.headers);
          return Future.value(
            dio.Response<Map<String, dynamic>>(
              data: <String, dynamic>{
                "data": <String, dynamic>{},
              },
              statusCode: 200,
              requestOptions: dio.RequestOptions(
                path: path,
                headers: options.headers,
              ),
            ),
          );
        },
      );

      await execute().first;

      verify(
        client.post<dynamic>(
          any,
          data: anyNamed("data"),
          options: argThat(
            predicate((dio.Options o) => o.extEqual(dio.Options(
                  responseType: dio.ResponseType.json,
                  headers: <String, dynamic>{
                    dio.Headers.contentTypeHeader: dio.Headers.jsonContentType,
                    dio.Headers.acceptHeader: "*/*",
                  },
                ))),
            named: "options",
          ),
        ),
      ).called(1);
    });

    test("adds headers from context", () async {
      when(
        client.post<dynamic>(
          any,
          data: anyNamed("data"),
          options: anyNamed("options"),
        ),
      ).thenAnswer(
        (invocation) {
          final options = invocation.namedArguments.entries
              .firstWhere((element) => element.key == Symbol("options"))
              .value as dio.Options;
          return Future.value(
            dio.Response<Map<String, dynamic>>(
              data: <String, dynamic>{
                "data": <String, dynamic>{},
              },
              statusCode: 200,
              requestOptions: dio.RequestOptions(
                path: path,
                headers: options.headers,
              ),
            ),
          );
        },
      );

      await execute(
        Request(
          operation: Operation(
            document: parseString("query MyQuery {}"),
          ),
          variables: const <String, dynamic>{"i": 12},
          context: Context.fromList(
            const [
              HttpLinkHeaders(
                headers: {
                  "foo": "bar",
                },
              ),
            ],
          ),
        ),
      ).first;

      verify(
        client.post<dynamic>(
          any,
          data: anyNamed("data"),
          options: argThat(
            predicate((dio.Options o) => o.extEqual(dio.Options(
                  responseType: dio.ResponseType.json,
                  headers: <String, dynamic>{
                    dio.Headers.contentTypeHeader: dio.Headers.jsonContentType,
                    dio.Headers.acceptHeader: "*/*",
                    "foo": "bar",
                  },
                ))),
            named: "options",
          ),
        ),
      ).called(1);
    });

    test("adds default headers", () async {
      final client = MockDio();
      final link = DioLink(
        path,
        client: client,
        defaultHeaders: {
          "foo": "bar",
        },
      );

      when(
        client.post<dynamic>(
          any,
          data: anyNamed("data"),
          options: anyNamed("options"),
        ),
      ).thenAnswer(
        (_) => Future.value(
          dio.Response<Map<String, dynamic>>(
            data: <String, dynamic>{
              "data": <String, dynamic>{},
            },
            statusCode: 200,
            requestOptions: dio.RequestOptions(path: path),
          ),
        ),
      );

      await link
          .request(
            Request(
              operation: Operation(
                document: parseString("query MyQuery {}"),
              ),
              variables: const <String, dynamic>{"i": 12},
            ),
          )
          .first;

      verify(
        client.post<dynamic>(
          any,
          data: anyNamed("data"),
          options: argThat(
            predicate((dio.Options o) => o.extEqual(dio.Options(
                    responseType: dio.ResponseType.json,
                    headers: <String, dynamic>{
                      dio.Headers.contentTypeHeader:
                          dio.Headers.jsonContentType,
                      dio.Headers.acceptHeader: "*/*",
                      "foo": "bar",
                    }))),
            named: "options",
          ),
        ),
      ).called(1);
    });

    test("headers from context override defaults", () async {
      when(
        client.post<dynamic>(
          any,
          data: anyNamed("data"),
          options: anyNamed("options"),
        ),
      ).thenAnswer(
        (_) => Future.value(
          dio.Response<Map<String, dynamic>>(
            data: <String, dynamic>{
              "data": <String, dynamic>{},
            },
            statusCode: 200,
            requestOptions: dio.RequestOptions(path: path),
          ),
        ),
      );

      await execute(
        Request(
          operation: Operation(
            document: parseString("query MyQuery {}"),
          ),
          variables: const <String, dynamic>{"i": 12},
          context: Context.fromList(
            const [
              HttpLinkHeaders(
                headers: {
                  dio.Headers.contentTypeHeader: "application/jsonize",
                },
              ),
            ],
          ),
        ),
      ).first;

      verify(
        client.post<dynamic>(
          any,
          data: anyNamed("data"),
          options: argThat(
            predicate((dio.Options o) => o.extEqual(dio.Options(
                    responseType: dio.ResponseType.json,
                    headers: <String, dynamic>{
                      dio.Headers.contentTypeHeader: "application/jsonize",
                      dio.Headers.acceptHeader: "*/*",
                    }))),
            named: "options",
          ),
        ),
      ).called(1);
    });

    test("serializes the request", () async {
      when(
        client.post<dynamic>(
          any,
          data: anyNamed("data"),
          options: anyNamed("options"),
        ),
      ).thenAnswer(
        (_) => Future.value(
          dio.Response<Map<String, dynamic>>(
            data: <String, dynamic>{
              "data": <String, dynamic>{},
            },
            statusCode: 200,
            requestOptions: dio.RequestOptions(path: path),
          ),
        ),
      );

      await execute().first;

      verify(
        client.post<dynamic>(
          any,
          data: argThat(
              equals({
                "operationName": null,
                "variables": {"i": 12},
                "query": "query MyQuery {\n  \n}"
              }),
              named: "data"),
          //"""{"operationName":null,"variables":{"i":12},"query":"query MyQuery {\\n  \\n}"}""",
          options: anyNamed("options"),
        ),
      ).called(1);
    });

    test("parses a successful response with errors", () async {
      when(
        client.post<dynamic>(
          any,
          data: anyNamed("data"),
          options: anyNamed("options"),
        ),
      ).thenAnswer(
        (_) => Future.value(
          dio.Response<Map<String, dynamic>>(
            data: <String, dynamic>{
              "errors": <Map<String, dynamic>>[
                <String, dynamic>{
                  "message": "Execution error",
                  "path": <dynamic>["friends", 0, "name"],
                  "extensions": <String, dynamic>{},
                  "locations": <Map<String, dynamic>>[
                    <String, dynamic>{
                      "line": 1,
                      "column": 1,
                    },
                  ],
                },
              ],
              "data": <String, dynamic>{},
            },
            statusCode: 200,
            requestOptions: dio.RequestOptions(path: path),
          ),
        ),
      );

      expect(
        execute(),
        emitsInOrder(<dynamic>[
          Response(
            data: const <String, dynamic>{},
            errors: const [
              GraphQLError(
                message: "Execution error",
                path: <dynamic>["friends", 0, "name"],
                extensions: <String, dynamic>{},
                locations: [
                  ErrorLocation(line: 1, column: 1),
                ],
              ),
            ],
            response: const <String, dynamic>{
              "data": <String, dynamic>{},
              "errors": <Map<String, dynamic>>[
                <String, dynamic>{
                  "message": "Execution error",
                  "path": <dynamic>["friends", 0, "name"],
                  "extensions": <String, dynamic>{},
                  "locations": <Map<String, dynamic>>[
                    <String, dynamic>{
                      "line": 1,
                      "column": 1,
                    },
                  ],
                },
              ],
            },
            context: Context()
                .withEntry(
                  ResponseExtensions(null),
                )
                .withEntry(
                  HttpLinkResponseContext(
                      statusCode: 200, rawHeaders: const {}),
                ),
          ),
          emitsDone,
        ]),
      );
    });

    test("throws DioLinkServerException when status code >= 300", () async {
      final dio.Response response = dio.Response<Map<String, dynamic>>(
        data: <String, dynamic>{
          "data": <String, dynamic>{"something": "random text 55656"},
        },
        statusCode: 300,
        requestOptions: dio.RequestOptions(path: path),
      );

      when(
        client.post<dynamic>(
          any,
          data: anyNamed("data"),
          options: anyNamed("options"),
        ),
      ).thenAnswer(
        (_) => Future.value(
          response,
        ),
      );

      DioLinkServerException? exception;

      try {
        await execute().first;
      } catch (e) {
        exception = e as DioLinkServerException;
      }

      expect(
        exception,
        TypeMatcher<DioLinkServerException>(),
      );
      expect(
        exception!.response.data,
        response.data,
      );
      expect(
        exception.response.statusCode,
        response.statusCode,
      );
      expect(
        exception.parsedResponse,
        equals(
          Response(
            data: const <String, dynamic>{
              "something": "random text 55656",
            },
            errors: null,
            response: const <String, dynamic>{
              "data": <String, dynamic>{
                "something": "random text 55656",
              }
            },
            context: Context().withEntry(
              ResponseExtensions(null),
            ),
          ),
        ),
      );

      // Dio returned the failed response instead of throwing, so there is no exception
      expect(exception.originalException, null);
    });

    test("throws DioLinkServerException for dio error response", () async {
      final opts = dio.RequestOptions(
        responseType: dio.ResponseType.json,
        path: "/",
      );
      final error = dio.DioException(
          requestOptions: opts,
          response: dio.Response<String>(
            requestOptions: opts,
            data: "Not authenticated",
            statusCode: 401,
          ),
<<<<<<< HEAD
          type: dio.DioErrorType.badResponse);
=======
          type: dio.DioExceptionType.badResponse);
>>>>>>> 663c4696

      when(
        client.post<dynamic>(
          any,
          data: anyNamed("data"),
          options: anyNamed("options"),
        ),
      ).thenThrow(
        error,
      );

      late DioLinkServerException exception;

      try {
        await execute().first;
      } catch (e) {
        exception = e as DioLinkServerException;
      }

      expect(
        exception,
        TypeMatcher<DioLinkServerException>(),
      );
      expect(
        exception.response.data,
        error.response!.data,
      );
      expect(
        exception.response.statusCode,
        error.response!.statusCode,
      );
      // Failed to parse non-grahpql formatted body, so therefore null
      expect(
        exception.parsedResponse,
        null,
      );

      expect(exception.originalException != null, true);

      final dioException = exception.originalException as dio.DioException;
      expect(dioException.response!.data, "Not authenticated");
      expect(dioException.response!.statusCode, 401);
<<<<<<< HEAD
      expect(dioException.type, dio.DioErrorType.badResponse);

      expect(exception.toString(),
          "DioLinkServerException(originalException: DioError [bad response]: null, status: 401, response: Not authenticated");
=======
      expect(dioException.type, dio.DioExceptionType.badResponse);

      expect(exception.toString(),
          "DioLinkServerException(originalException: DioException [bad response]: null, status: 401, response: Not authenticated");
>>>>>>> 663c4696
    });

    test("throws HttpLinkServerException when no data and errors", () async {
      final dio.Response response = dio.Response<Map<String, dynamic>>(
        data: <String, dynamic>{
          "test": <String, dynamic>{"something": "random text 55656"},
        },
        statusCode: 300,
        requestOptions: dio.RequestOptions(path: path),
      );

      when(
        client.post<dynamic>(
          any,
          data: anyNamed("data"),
          options: anyNamed("options"),
        ),
      ).thenAnswer(
        (_) => Future.value(
          response,
        ),
      );

      DioLinkServerException? exception;

      try {
        await execute().first;
      } catch (e) {
        exception = e as DioLinkServerException;
      }

      expect(
        exception,
        TypeMatcher<DioLinkServerException>(),
      );
      expect(
        exception!.response.data,
        response.data,
      );
      expect(
        exception.response.statusCode,
        response.statusCode,
      );
      expect(
        exception.parsedResponse,
        equals(
          Response(
              data: null,
              errors: null,
              response: response.data as Map<String, dynamic>,
              context: Context().withEntry(
                ResponseExtensions(null),
              )),
        ),
      );
    });

    test("throws SerializerException when unable to serialize request",
        () async {
      final client = MockDio();
      final serializer = MockRequestSerializer();
      final link = DioLink(
        path,
        client: client,
        serializer: serializer,
      );

      final originalException = Exception("Foo bar");

      when(
        client.post<dynamic>(
          any,
          options: anyNamed("options"),
        ),
      ).thenAnswer(
        (_) => Future.value(dio.Response<Map<String, dynamic>>(
          data: <String, dynamic>{},
          statusCode: 200,
          requestOptions: dio.RequestOptions(path: path),
        )),
      );

      when(
        serializer.serializeRequest(
          any,
        ),
      ).thenThrow(originalException);

      RequestFormatException? exception;

      try {
        await link
            .request(
              Request(
                operation: Operation(
                  document: parseString("query MyQuery {}"),
                ),
                variables: const <String, dynamic>{"i": 12},
              ),
            )
            .first;
      } catch (e) {
        exception = e as RequestFormatException;
      }

      expect(
        exception,
        TypeMatcher<RequestFormatException>(),
      );
      expect(
        exception!.originalException,
        originalException,
      );
    });

    test("throws ParserException when unable to serialize request", () async {
      when(
        client.post<dynamic>(
          any,
          data: anyNamed("data"),
          options: anyNamed("options"),
        ),
      ).thenAnswer(
        (_) => Future.value(
          dio.Response<String>(
            data: "foobar",
            statusCode: 200,
            requestOptions: dio.RequestOptions(path: path),
          ),
        ),
      );

      ResponseFormatException? exception;

      try {
        await link
            .request(
              Request(
                operation: Operation(
                  document: parseString("query MyQuery {}"),
                ),
                variables: const <String, dynamic>{"i": 12},
              ),
            )
            .first;
      } catch (e) {
        exception = e as ResponseFormatException;
      }

      expect(
        exception,
        TypeMatcher<ResponseFormatException>(),
      );
      // expect(
      //   exception.originalException,
      //   TypeMatcher<FormatException>(),
      // );
    });

    test("closes the underlining http client", () {
      link.close(force: true);

      verify(
        client.close(force: true),
      ).called(1);
    });
  });
  group("useGETForQueries", () {
    late MockDio client;
    late Request request;
    late String path;
    late DioLink link;

    final Stream<Response> Function([Request? customRequest]) execute = ([
      Request? customRequest,
    ]) =>
        link.request(customRequest ?? request);

    setUp(() {
      client = MockDio();
      request = Request(
        operation: Operation(
          document: parseString("query MyQuery {}"),
        ),
        variables: const <String, dynamic>{"i": 12},
      );
      path = "/graphql-test";
      link = DioLink(
        path,
        client: client,
        useGETForQueries: true,
      );
    });

    test("uses GET for query without files", () {
      when(
        client.getUri<dynamic>(
          Uri.parse(
            "/graphql-test?operationName=null&variables=%7B%22i%22%3A12%7D&query=query+MyQuery+%7B%0A++%0A%7D",
          ),
          options: anyNamed("options"),
        ),
      ).thenAnswer(
        (_) => Future.value(
          dio.Response<Map<String, dynamic>>(
            data: <String, dynamic>{
              "data": <String, dynamic>{},
            },
            statusCode: 200,
            requestOptions: dio.RequestOptions(path: path),
          ),
        ),
      );

      expect(
        execute(),
        emitsInOrder(<dynamic>[
          Response(
            data: const <String, dynamic>{},
            errors: null,
            response: const <String, dynamic>{"data": <String, dynamic>{}},
            context: Context()
                .withEntry(
                  ResponseExtensions(null),
                )
                .withEntry(
                  HttpLinkResponseContext(
                      statusCode: 200, rawHeaders: const {}),
                ),
          ),
          emitsDone,
        ]),
      );
    });

    test("uses POST for mutation", () {
      when(
        client.post<dynamic>(
          any,
          data: anyNamed("data"),
          options: anyNamed("options"),
        ),
      ).thenAnswer(
        (_) => Future.value(
          dio.Response<Map<String, dynamic>>(
            data: <String, dynamic>{
              "data": <String, dynamic>{},
            },
            statusCode: 200,
            requestOptions: dio.RequestOptions(path: path),
          ),
        ),
      );

      expect(
        execute(Request(
          operation: Operation(
            document: parseString("mutation MyMutation {}"),
          ),
          variables: const <String, dynamic>{"i": 12},
        )),
        emitsInOrder(<dynamic>[
          Response(
            data: const <String, dynamic>{},
            errors: null,
            response: const <String, dynamic>{"data": <String, dynamic>{}},
            context: Context()
                .withEntry(
                  ResponseExtensions(null),
                )
                .withEntry(
                  HttpLinkResponseContext(
                      statusCode: 200, rawHeaders: const {}),
                ),
          ),
          emitsDone,
        ]),
      );
    });
  });
}<|MERGE_RESOLUTION|>--- conflicted
+++ resolved
@@ -554,11 +554,7 @@
             data: "Not authenticated",
             statusCode: 401,
           ),
-<<<<<<< HEAD
-          type: dio.DioErrorType.badResponse);
-=======
           type: dio.DioExceptionType.badResponse);
->>>>>>> 663c4696
 
       when(
         client.post<dynamic>(
@@ -601,17 +597,10 @@
       final dioException = exception.originalException as dio.DioException;
       expect(dioException.response!.data, "Not authenticated");
       expect(dioException.response!.statusCode, 401);
-<<<<<<< HEAD
-      expect(dioException.type, dio.DioErrorType.badResponse);
-
-      expect(exception.toString(),
-          "DioLinkServerException(originalException: DioError [bad response]: null, status: 401, response: Not authenticated");
-=======
       expect(dioException.type, dio.DioExceptionType.badResponse);
 
       expect(exception.toString(),
           "DioLinkServerException(originalException: DioException [bad response]: null, status: 401, response: Not authenticated");
->>>>>>> 663c4696
     });
 
     test("throws HttpLinkServerException when no data and errors", () async {
