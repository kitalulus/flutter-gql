## 0.8.1

<<<<<<< HEAD
- `package:gql/link`: implement `ResponseParser` and `RequestSerializer`
=======
- `package:gql/execution`: add `Context` to `Response`
- make `Link` extendable
>>>>>>> 931c6e5e

## 0.8.0

- `package:gql/execution`: add `Context` to `Request`

## 0.7.4

- Implement `GraphQLError.toString`
- Use `package:gql_http_link` in `ast_builder` example

## 0.7.3

- Fix equality for `package:gql/execution` `ErrorLocation`

## 0.7.2

- Implement equality checks for all `package:gql/execution` classes

## 0.7.1

- Fix AST equality
- Extract lint rules

## 0.7.0

- Breaking: use `List` instead of `Iterbale`
- Add documentation to experimental `package:gql/execution` and `package:gql/link`

## 0.6.0

- Experimental `package:gql/execution` to define request/response types
- Experimental `package:gql/link` to implement `Link` based on `DocumentNode` queries

## 0.5.0

- Implement `package:gql/ast_builder` to parse `*.graphql` documents at build-time
- Stricter lint rules

## 0.4.0

- Define `name` on `DefinitionNode` to simplify `name` access for `DocumentNode.definitions`
- Rework `Node.visitChildren` and implement `Node.==` and `Node.hashCode`
- Lower SDK requirement to `>=2.2.2`

## 0.3.0

- Dart code generation via `fromNode` from `package:gql/dart.dart` using `code_gen`

## 0.2.0

- `parseString` to parse directly from `String`
- Improve parsing exceptions
- `AccumulatingVisitor` for validation rules
- Expose experimental Validation API

## 0.1.0

- A functional GraphQL parser, transformer and printer<|MERGE_RESOLUTION|>--- conflicted
+++ resolved
@@ -1,11 +1,7 @@
 ## 0.8.1
 
-<<<<<<< HEAD
-- `package:gql/link`: implement `ResponseParser` and `RequestSerializer`
-=======
 - `package:gql/execution`: add `Context` to `Response`
 - make `Link` extendable
->>>>>>> 931c6e5e
 
 ## 0.8.0
 
